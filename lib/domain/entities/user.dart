class User {
  final String userId;
  final String? firstName;
  final String? lastName;
  final String? username;
  final String? email;
  final String? password;
  final String? phoneNo;
  final DateTime? birthDate;
  final String? gender;
  final String? profilePath;
  final DateTime createdAt;
  final DateTime? updatedAt;
  final String? firstName;
  final String? lastName;

  const User({
    required this.userId,
    this.firstName,
    this.lastName,
    this.username,
    this.email,
    this.password,
    this.phoneNo,
    this.birthDate,
    this.gender,
    this.profilePath,
    required this.createdAt,
    this.updatedAt,
    this.firstName,
    this.lastName,
  });

<<<<<<< HEAD
  User copyWith({
    String? userId,
    String? firstName,
    String? lastName,
    String? username,
    String? email,
    String? password,
    String? phoneNo,
    DateTime? birthDate,
    String? gender,
    String? profilePath,
    DateTime? createdAt,
    DateTime? updatedAt,
  }) {
    return User(
      userId: userId ?? this.userId,
      firstName: firstName ?? this.firstName,
      lastName: lastName ?? this.lastName,
      username: username ?? this.username,
      email: email ?? this.email,
      password: password ?? this.password,
      phoneNo: phoneNo ?? this.phoneNo,
      birthDate: birthDate ?? this.birthDate,
      gender: gender ?? this.gender,
      profilePath: profilePath ?? this.profilePath,
      createdAt: createdAt ?? this.createdAt,
      updatedAt: updatedAt ?? this.updatedAt,
    );
=======
  User copyWith(
      {String? userId,
      String? username,
      String? email,
      String? password,
      String? phoneNo,
      DateTime? birthDate,
      String? gender,
      String? profilePath,
      DateTime? createdAt,
      DateTime? updatedAt,
      String? firstName,
      String? lastName}) {
    return User(
        userId: userId ?? this.userId,
        username: username ?? this.username,
        email: email ?? this.email,
        password: password ?? this.password,
        phoneNo: phoneNo ?? this.phoneNo,
        birthDate: birthDate ?? this.birthDate,
        gender: gender ?? this.gender,
        profilePath: profilePath ?? this.profilePath,
        createdAt: createdAt ?? this.createdAt,
        updatedAt: updatedAt ?? this.updatedAt,
        firstName: firstName ?? this.firstName,
        lastName: lastName ?? this.lastName);
>>>>>>> 95f689b9
  }

  // Business logic
  bool get hasUsername => username != null && username!.isNotEmpty;

  bool get hasFirstName => firstName != null && firstName!.isNotEmpty;

  bool get hasLastName => lastName != null && lastName!.isNotEmpty;

  bool get hasEmail => email != null && email!.isNotEmpty;

  bool get hasPhoneNo => phoneNo != null && phoneNo!.isNotEmpty;

  bool get hasProfilePath => profilePath != null && profilePath!.isNotEmpty;

  bool get hasBirthDate => birthDate != null;

  bool get hasGender => gender != null && gender!.isNotEmpty;

  String get fullName => '$firstName $lastName';

  String get displayName => username ?? email ?? 'Unknown User';

  int? get age {
    if (birthDate == null) return null;
    final now = DateTime.now();
    final age = now.year - birthDate!.year;
    if (now.month < birthDate!.month ||
        (now.month == birthDate!.month && now.day < birthDate!.day)) {
      return age - 1;
    }
    return age;
  }

  bool get isValidEmail {
    if (!hasEmail) return false;
    return RegExp(r'^[\w-\.]+@([\w-]+\.)+[\w-]{2,4}$').hasMatch(email!);
  }

  bool get isValidPhoneNo {
    if (!hasPhoneNo) return false;
    return RegExp(r'^\+?[\d\s\-\(\)]{10,}$').hasMatch(phoneNo!);
  }

  // Create profile without sensitive data (for display purposes)
  User toPublicUser() {
    return copyWith(password: null);
  }

  @override
  bool operator ==(Object other) =>
      identical(this, other) ||
      other is User &&
          runtimeType == other.runtimeType &&
          userId == other.userId;

  @override
  int get hashCode => userId.hashCode;
}<|MERGE_RESOLUTION|>--- conflicted
+++ resolved
@@ -11,8 +11,6 @@
   final String? profilePath;
   final DateTime createdAt;
   final DateTime? updatedAt;
-  final String? firstName;
-  final String? lastName;
 
   const User({
     required this.userId,
@@ -27,11 +25,8 @@
     this.profilePath,
     required this.createdAt,
     this.updatedAt,
-    this.firstName,
-    this.lastName,
   });
 
-<<<<<<< HEAD
   User copyWith({
     String? userId,
     String? firstName,
@@ -60,34 +55,6 @@
       createdAt: createdAt ?? this.createdAt,
       updatedAt: updatedAt ?? this.updatedAt,
     );
-=======
-  User copyWith(
-      {String? userId,
-      String? username,
-      String? email,
-      String? password,
-      String? phoneNo,
-      DateTime? birthDate,
-      String? gender,
-      String? profilePath,
-      DateTime? createdAt,
-      DateTime? updatedAt,
-      String? firstName,
-      String? lastName}) {
-    return User(
-        userId: userId ?? this.userId,
-        username: username ?? this.username,
-        email: email ?? this.email,
-        password: password ?? this.password,
-        phoneNo: phoneNo ?? this.phoneNo,
-        birthDate: birthDate ?? this.birthDate,
-        gender: gender ?? this.gender,
-        profilePath: profilePath ?? this.profilePath,
-        createdAt: createdAt ?? this.createdAt,
-        updatedAt: updatedAt ?? this.updatedAt,
-        firstName: firstName ?? this.firstName,
-        lastName: lastName ?? this.lastName);
->>>>>>> 95f689b9
   }
 
   // Business logic
