--- conflicted
+++ resolved
@@ -23,44 +23,6 @@
     return _repository.watchCurrentUser();
   }
 
-<<<<<<< HEAD
-=======
-  // Authentication operations
-  Future<User?> login(String email, String password) async {
-    try {
-      if (email.isEmpty || password.isEmpty) {
-        throw Exception('Email and password are required');
-      }
-      return await _repository.login(email, password);
-    } catch (e) {
-      throw Exception('Login failed: $e');
-    }
-  }
-
-  Future<User> register(User user) async {
-    try {
-      // Validate profiles data
-      if (!user.isValidEmail) {
-        throw Exception('Invalid email format');
-      }
-      if (user.password == null || user.password!.length < 6) {
-        throw Exception('Password must be at least 6 characters');
-      }
-      return await _repository.register(user);
-    } catch (e) {
-      throw Exception('Registration failed: $e');
-    }
-  }
-
-  Future<void> logout() async {
-    try {
-      await _repository.logout();
-    } catch (e) {
-      throw Exception('Logout failed: $e');
-    }
-  }
-
->>>>>>> c87bef49
   Future<User?> getCurrentUser() async {
     try {
       return await _repository.getCurrentUser();
