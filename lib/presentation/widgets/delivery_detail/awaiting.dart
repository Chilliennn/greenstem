--- conflicted
+++ resolved
@@ -175,7 +175,7 @@
       );
       final result = await _deliveryService.updateDelivery(updatedDelivery);
 
-      if (mounted) {
+      if (result != null && mounted) {
         setState(() {
           _currentDelivery = result;
         });
@@ -205,72 +205,6 @@
     }
   }
 
-<<<<<<< HEAD
-  Future<void> _rejectDelivery() async {
-    if (_currentDelivery == null) return;
-
-    // Show confirmation dialog
-    final shouldReject = await showDialog<bool>(
-      context: context,
-      builder: (context) => AlertDialog(
-        backgroundColor: const Color(0xFF1D1D1D),
-        title: const Text('Reject Delivery', style: TextStyle(color: Colors.white)),
-        content: const Text(
-          'Are you sure you want to reject this delivery? This action cannot be undone.',
-          style: TextStyle(color: Colors.grey),
-        ),
-        actions: [
-          TextButton(
-            onPressed: () => Navigator.of(context).pop(false),
-            child: const Text('Cancel', style: TextStyle(color: Colors.grey)),
-          ),
-          TextButton(
-            onPressed: () => Navigator.of(context).pop(true),
-            child: const Text('Reject', style: TextStyle(color: Colors.red)),
-          ),
-        ],
-      ),
-    );
-
-    if (shouldReject != true) return;
-
-    setState(() => _isUpdating = true);
-
-    try {
-      final updatedDelivery = _currentDelivery!.copyWith(
-        status: 'rejected',
-        updatedAt: DateTime.now(),
-      );
-      final result = await _deliveryService.updateDelivery(updatedDelivery);
-
-      if (mounted) {
-        ScaffoldMessenger.of(context).showSnackBar(
-          const SnackBar(
-            content: Text('Delivery rejected'),
-            backgroundColor: Colors.red,
-          ),
-        );
-
-        Navigator.of(context).pop();
-      }
-    } catch (e) {
-      if (mounted) {
-        ScaffoldMessenger.of(context).showSnackBar(
-          SnackBar(
-            content: Text('Failed to reject delivery: $e'),
-            backgroundColor: Colors.red,
-          ),
-        );
-      }
-    } finally {
-      if (mounted) {
-        setState(() => _isUpdating = false);
-      }
-    }
-  }
-
-=======
->>>>>>> 4cc6421f
   ImageProvider? _getProfileImage(User user) {
     if (user.profilePath == null || user.profilePath!.isEmpty) {
       return null;
