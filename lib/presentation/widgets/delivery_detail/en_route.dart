--- conflicted
+++ resolved
@@ -46,13 +46,8 @@
   late final UserService _userService;
   late final DeliveryPartService _deliveryPartService;
   late final PartService _partService;
-<<<<<<< HEAD
-  
-  final bool _isUpdating = false;
-=======
   late final LocationService _locationService;
 
->>>>>>> 4cc6421f
   bool _isLoadingParts = true;
   bool _isLoadingLocations = true;
   bool _isUploading = false;
@@ -60,11 +55,7 @@
   User? _currentUser;
   List<DeliveryPart> _deliveryParts = [];
   Map<String, Part?> _partsMap = {};
-<<<<<<< HEAD
-  final List<String> _proofImages = [];
-=======
   File? _proofImage; // Changed to single image
->>>>>>> 4cc6421f
   String? _errorMessage;
 
   Location? _pickupLocation;
@@ -338,15 +329,7 @@
 
       final result = await _deliveryService.updateDelivery(updatedDelivery);
 
-<<<<<<< HEAD
-      if (mounted) {
-        setState(() {
-          _currentDelivery = result;
-        });
-
-=======
       if (result != null && mounted) {
->>>>>>> 4cc6421f
         ScaffoldMessenger.of(context).showSnackBar(
           const SnackBar(
             content: Text('Delivery confirmed successfully!'),
